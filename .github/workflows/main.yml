# This is a basic workflow to help you get started with Actions

name: CI

on:
  workflow_dispatch:
  push:
  pull_request:

jobs:
  test:
    runs-on: ubuntu-latest
    strategy:
      fail-fast: false
      matrix:
<<<<<<< HEAD
        go: ['1.11', '1.12', '1.13', '1.14', '1.15', '1.16', '1.17']
=======
        go: ['1.11', '1.12', '1.13', '1.14', '1.15', '1.16', '1.17', '1.18']
>>>>>>> bc4cdacb

    steps:
      - uses: actions/setup-go@v1
        with:
          go-version: ${{ matrix.go }}
      - uses: actions/checkout@v2
      - run: go test -v -coverprofile=profile.cov ./...

      - name: Send coverage
        uses: shogo82148/actions-goveralls@v1
        with:
          path-to-profile: profile.cov
          flag-name: Go-${{ matrix.go }}
          parallel: true

  # notifies that all test jobs are finished.
  finish:
    needs: test
    runs-on: ubuntu-latest
    steps:
      - uses: shogo82148/actions-goveralls@v1
        with:
          parallel-finished: true<|MERGE_RESOLUTION|>--- conflicted
+++ resolved
@@ -13,11 +13,7 @@
     strategy:
       fail-fast: false
       matrix:
-<<<<<<< HEAD
-        go: ['1.11', '1.12', '1.13', '1.14', '1.15', '1.16', '1.17']
-=======
         go: ['1.11', '1.12', '1.13', '1.14', '1.15', '1.16', '1.17', '1.18']
->>>>>>> bc4cdacb
 
     steps:
       - uses: actions/setup-go@v1
